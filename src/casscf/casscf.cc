--- conflicted
+++ resolved
@@ -1021,7 +1021,6 @@
     //    }
 }
 void CASSCF::set_up_fcimo() {
-<<<<<<< HEAD
     throw PSIEXCEPTION("Using FCI_MO is Disabled by York");
 
 //    // setup FCIIntegrals for FCI_MO
@@ -1030,7 +1029,6 @@
 //    std::shared_ptr<FCIIntegrals> fci_ints = std::make_shared<FCIIntegrals>(ints_, active, rdocc);
 
 //    if (!(options_.get_bool("RESTRICTED_DOCC_JK"))) {
-//        ints_->retransform_integrals();
 //        fci_ints->set_active_integrals_and_restricted_docc();
 //    } else {
 //        auto na_array = mo_space_info_->get_corr_abs_mo("ACTIVE");
@@ -1058,50 +1056,15 @@
 //            outfile->Printf("\n\n tei_active_aa: %8.8f tei_active_ab: %8.8f", active_aa.norm(2),
 //                            active_ab.norm(2));
 //        }
-=======
-    // setup FCIIntegrals for FCI_MO
-    std::vector<size_t> rdocc = mo_space_info_->get_corr_abs_mo("RESTRICTED_DOCC");
-    std::vector<size_t> active = mo_space_info_->get_corr_abs_mo("ACTIVE");
-    std::shared_ptr<FCIIntegrals> fci_ints = std::make_shared<FCIIntegrals>(ints_, active, rdocc);
-
-    if (!(options_.get_bool("RESTRICTED_DOCC_JK"))) {
-        fci_ints->set_active_integrals_and_restricted_docc();
-    } else {
-        auto na_array = mo_space_info_->get_corr_abs_mo("ACTIVE");
-
-        ambit::Tensor active_aa =
-            ambit::Tensor::build(ambit::CoreTensor, "ActiveIntegralsAA", {na_, na_, na_, na_});
-        ambit::Tensor active_ab =
-            ambit::Tensor::build(ambit::CoreTensor, "ActiveIntegralsAB", {na_, na_, na_, na_});
-        ambit::Tensor active_bb =
-            ambit::Tensor::build(ambit::CoreTensor, "ActiveIntegralsBB", {na_, na_, na_, na_});
-        const std::vector<double>& tei_paaa_data = tei_paaa_.data();
-
-        active_ab.iterate([&](const std::vector<size_t>& i, double& value) {
-            value = tei_paaa_data[na_array[i[0]] * na_ * na_ * na_ + i[1] * na_ * na_ + i[2] * na_ +
-                                  i[3]];
-        });
-
-        active_aa.copy(active_ab);
-        active_bb.copy(active_ab);
-        active_aa("u,v,x,y") -= active_ab("u, v, y, x");
-        active_bb.copy(active_aa);
-
-        fci_ints->set_active_integrals(active_aa, active_ab, active_bb);
-        if (casscf_debug_print_) {
-            outfile->Printf("\n\n tei_active_aa: %8.8f tei_active_ab: %8.8f", active_aa.norm(2),
-                            active_ab.norm(2));
-        }
-
-        std::vector<std::vector<double>> oei_vector;
-        if ((nrdocc_ + nfrozen_) > 0) {
-            oei_vector = compute_restricted_docc_operator();
-            fci_ints->set_restricted_one_body_operator(oei_vector[0], oei_vector[1]);
-            fci_ints->set_scalar_energy(scalar_energy_);
-        } else {
-            std::vector<double> oei_a(na_ * na_);
-            std::vector<double> oei_b(na_ * na_);
->>>>>>> e1ae4f76
+
+//        std::vector<std::vector<double>> oei_vector;
+//        if ((nrdocc_ + nfrozen_) > 0) {
+//            oei_vector = compute_restricted_docc_operator();
+//            fci_ints->set_restricted_one_body_operator(oei_vector[0], oei_vector[1]);
+//            fci_ints->set_scalar_energy(scalar_energy_);
+//        } else {
+//            std::vector<double> oei_a(na_ * na_);
+//            std::vector<double> oei_b(na_ * na_);
 
 //        std::vector<std::vector<double>> oei_vector;
 //        if ((nrdocc_ + nfrozen_) > 0) {
