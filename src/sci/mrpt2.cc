--- conflicted
+++ resolved
@@ -45,21 +45,12 @@
 
 namespace forte {
 
-<<<<<<< HEAD
-MRPT2::MRPT2(psi::SharedWavefunction ref_wfn, psi::Options& options,
-             std::shared_ptr<ForteIntegrals> ints, std::shared_ptr<MOSpaceInfo> mo_space_info,
-             DeterminantHashVec& reference, psi::SharedMatrix evecs, psi::SharedVector evals)
-    : Wavefunction(options), ints_(ints), reference_(reference), mo_space_info_(mo_space_info),
-      evecs_(evecs), evals_(evals) {
-    shallow_copy(ref_wfn);
-=======
 MRPT2::MRPT2(std::shared_ptr<ForteOptions> options, std::shared_ptr<ActiveSpaceIntegrals> as_ints,
              std::shared_ptr<MOSpaceInfo> mo_space_info, DeterminantHashVec& reference,
              psi::SharedMatrix evecs, psi::SharedVector evals, int nroot)
     : as_ints_(as_ints), options_(options), reference_(reference), nroot_(nroot),
       mo_space_info_(mo_space_info), evecs_(evecs), evals_(evals) {
     outfile->Printf("\n  ==> Full EN-MRPT2 correction  <==");
->>>>>>> ac2edb14
     //    print_method_banner(
     //        {"Deterministic MR-PT2", "Jeff Schriber"});
     mo_symmetry_ = mo_space_info_->symmetry("ACTIVE");
@@ -67,38 +58,7 @@
 
 MRPT2::~MRPT2() {}
 
-<<<<<<< HEAD
-void MRPT2::startup() {
-    mo_symmetry_ = mo_space_info_->symmetry("ACTIVE");
-
-    // Define the correlated space
-    auto active_mo = mo_space_info_->get_corr_abs_mo("ACTIVE");
-
-    fci_ints_ = std::make_shared<ActiveSpaceIntegrals>(
-        ints_, active_mo, mo_space_info_->get_corr_abs_mo("RESTRICTED_DOCC"));
-
-    // Set the integrals
-    ambit::Tensor tei_active_aa = ints_->aptei_aa_block(active_mo, active_mo, active_mo, active_mo);
-    ambit::Tensor tei_active_ab = ints_->aptei_ab_block(active_mo, active_mo, active_mo, active_mo);
-    ambit::Tensor tei_active_bb = ints_->aptei_bb_block(active_mo, active_mo, active_mo, active_mo);
-
-    fci_ints_->set_active_integrals(tei_active_aa, tei_active_ab, tei_active_bb);
-
-    fci_ints_->compute_restricted_one_body_operator();
-
-    nroot_ = options_.get_int("NROOT");
-    multiplicity_ = 1;
-    if (options_.get_int("MULTIPLICITY") >= 0) {
-        multiplicity_ = options_.get_int("MULTIPLICITY");
-        // TODO: potentially a if MULTIPLICITY is not defined
-    }
-    screen_thresh_ = options_.get_double("ACI_PRESCREEN_THRESHOLD");
-}
-
-double MRPT2::compute_energy() {
-=======
 std::vector<double> MRPT2::compute_energy() {
->>>>>>> ac2edb14
     outfile->Printf("\n\n  Computing PT2 correction from %zu reference determinants",
                     reference_.size());
 
