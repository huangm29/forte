--- conflicted
+++ resolved
@@ -271,30 +271,18 @@
 
     export_Determinant(m);
 
-<<<<<<< HEAD
     export_RDMs(m);
 
-=======
->>>>>>> 23845e2a
     // export MOSpaceInfo
     py::class_<MOSpaceInfo, std::shared_ptr<MOSpaceInfo>>(m, "MOSpaceInfo")
         .def("get_dimension", &MOSpaceInfo::get_dimension,
              "Return a psi::Dimension object for the given space")
         .def("get_absolute_mo", &MOSpaceInfo::get_absolute_mo,
-<<<<<<< HEAD
-             "Return the list of the absolute index of the molecular orbitals in a space "
-             "excluding "
-             "the frozen core/virtual orbitals")
-        .def("get_corr_abs_mo", &MOSpaceInfo::get_corr_abs_mo,
-             "Return the list of the absolute index of the molecular orbitals in a correlated "
-             "space")
-=======
              "Return the list of the absolute index of the molecular orbitals in a space excluding "
              "the frozen core/virtual orbitals")
         .def(
             "get_corr_abs_mo", &MOSpaceInfo::get_corr_abs_mo,
             "Return the list of the absolute index of the molecular orbitals in a correlated space")
->>>>>>> 23845e2a
         .def("get_relative_mo", &MOSpaceInfo::get_relative_mo, "Return the relative MOs")
         .def("read_options", &MOSpaceInfo::read_options, "Read options")
         .def("read_from_map", &MOSpaceInfo::read_from_map,
@@ -368,30 +356,6 @@
         .def("Ua_t", &SemiCanonical::Ua_t, "Return the alpha rotation matrix in the active space")
         .def("Ub_t", &SemiCanonical::Ub_t, "Return the beta rotation matrix in the active space");
 
-<<<<<<< HEAD
-=======
-    // export RDMs
-    py::class_<RDMs>(m, "RDMs")
-        .def("max_rdm_level", &RDMs::max_rdm_level, "Return the max RDM level")
-        .def("g1a_data", &RDMs::g1a_data, "Return the alpha 1RDM data")
-        .def("g1b_data", &RDMs::g1a_data, "Return the beta 1RDM data")
-        .def("g2aa_data", &RDMs::g2aa_data, "Return the alpha-alpha 2RDM data")
-        .def("g2ab_data", &RDMs::g2ab_data, "Return the alpha-beta 2RDM data")
-        .def("g2bb_data", &RDMs::g2bb_data, "Return the beta-beta 2RDM data")
-        .def("g3aaa_data", &RDMs::g3aaa_data, "Return the alpha-alpha-alpha 3RDM data")
-        .def("g3aab_data", &RDMs::g3aab_data, "Return the alpha-alpha-beta 3RDM data")
-        .def("g3abb_data", &RDMs::g3abb_data, "Return the alpha-beta-beta 3RDM data")
-        .def("g3bbb_data", &RDMs::g3bbb_data, "Return the beta-beta-beta 3RDM data")
-        .def("SFg2_data", &RDMs::SFg2_data, "Return the spin-free 2-RDM")
-        .def("L2aa_data", &RDMs::L2aa_data, "Return the alpha-alpha 2-cumulant data")
-        .def("L2ab_data", &RDMs::L2ab_data, "Return the alpha-beta 2-cumulant data")
-        .def("L2bb_data", &RDMs::L2bb_data, "Return the beta-beta 2-cumulant data")
-        .def("L3aaa_data", &RDMs::L3aaa_data, "Return the alpha-alpha-alpha 3-cumulant data")
-        .def("L3aab_data", &RDMs::L3aab_data, "Return the alpha-alpha-beta 3-cumulant data")
-        .def("L3abb_data", &RDMs::L3abb_data, "Return the alpha-beta-beta 3-cumulant data")
-        .def("L3bbb_data", &RDMs::L3bbb_data, "Return the beta-beta-beta 3-cumulant data");
-
->>>>>>> 23845e2a
     // export ambit::Tensor
     py::class_<ambit::Tensor>(m, "ambitTensor");
 
