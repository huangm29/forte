--- conflicted
+++ resolved
@@ -161,43 +161,10 @@
      * @param diag_method The diagonalization algorithm
      * @param multiplicity The spin multiplicity of the solution (2S + 1).  1 = singlet, 2 = doublet, ...
      */
-<<<<<<< HEAD
-    void diagonalize_hamiltonian(const std::vector<DynamicBitsetDeterminant>& space,
-                                 SharedVector& evals,
-                                 SharedMatrix& evecs,
-                                 int nroot,
-                                 int multiplicity,
-                                 DiagonalizationMethod diag_method = DavidsonLiuSparse);
-
-    /**
-     * Compute the energy when CI vector is already known
-     * @param space The basis for the CI given as a vector of DynamicBitsetDeterminant objects
-     * @param evecs The known eigenvectors
-     * @param nroot The number of solutions to compute
-     */
-
-    void compute_H_expectation_val(const std::vector<DynamicBitsetDeterminant> space,
-=======
     void diagonalize_hamiltonian(const std::vector<STLBitsetDeterminant>& space,
                                    SharedVector& evals,
                                    SharedMatrix& evecs,
                                    int nroot,
-                                   DiagonalizationMethod diag_method = DavidsonLiuSparse);
-
-    /**
-     * Diagonalize the Hamiltonian in a basis of determinants
-     * @param space The basis for the CI given as a vector of STLBitsetDeterminant objects
-     * @param nroot The number of solutions to find
-     * @param diag_method The diagonalization algorithm
-     */
-    void diagonalize_hamiltonian(const std::vector<SharedSTLBitsetDeterminant>& space,
->>>>>>> c2e02ef7
-                                   SharedVector& evals,
-                                   const SharedMatrix evecs,
-                                   int nroot,
-<<<<<<< HEAD
-                                   DiagonalizationMethod diag_method);
-=======
                                    DiagonalizationMethod diag_method = DavidsonLiuSparse);
 
 	/**
@@ -206,13 +173,11 @@
 	 * @param evecs The known eigenvectors
 	 * @param nroot The number of solutions to compute
 	 */
-
 	void compute_H_expectation_val(const std::vector<STLBitsetDeterminant> space,
 									SharedVector& evals,
 									const SharedMatrix evecs,
 									int nroot,
 									DiagonalizationMethod diag_method);
->>>>>>> c2e02ef7
 
     /// Enable or disable the parallel algorithms
     void set_parallel(bool parallel) {parallel_ = parallel;}
@@ -244,18 +209,11 @@
                                          int multiplicity);
 
     /// Form a sparse Hamiltonian using strings and use the Davidson-Liu method to compute the first nroot eigenvalues
-<<<<<<< HEAD
-    void diagonalize_davidson_liu_list(const std::vector<DynamicBitsetDeterminant> &space,
+    void diagonalize_davidson_liu_list(const std::vector<STLBitsetDeterminant> &space,
                                        SharedVector& evals,
                                        SharedMatrix& evecs,
                                        int nroot,
                                        int multiplicity);
-=======
-    void diagonalize_davidson_liu_list(const std::vector<STLBitsetDeterminant> &space,
-                                         SharedVector& evals,
-                                         SharedMatrix& evecs,
-                                         int nroot);
->>>>>>> c2e02ef7
 
     /// Build the full Hamiltonian matrix
     SharedMatrix build_full_hamiltonian(const std::vector<STLBitsetDeterminant>& space);
@@ -264,44 +222,9 @@
     std::vector<std::pair<std::vector<int>,std::vector<double>>> build_sparse_hamiltonian(const std::vector<STLBitsetDeterminant> &space);
     std::vector<std::pair<std::vector<int>,std::vector<double>>> build_sparse_hamiltonian_parallel(const std::vector<STLBitsetDeterminant> &space);
 
-<<<<<<< HEAD
     /// Computed initial guess for the Davidson-Liu algorithm
-    void initial_guess(const std::vector<DynamicBitsetDeterminant>& space, SharedMatrix& evecs, int nroot, int multiplicity);
-=======
-    /// Form the full Hamiltonian and diagonalize it (for debugging)
-    void diagonalize_full(const std::vector<SharedSTLBitsetDeterminant>& space,
-                          SharedVector& evals,
-                          SharedMatrix& evecs,
-                          int nroot);
-
-    /// Form the full Hamiltonian and use the Davidson-Liu method to compute the first nroot eigenvalues
-    void diagonalize_davidson_liu_dense(const std::vector<SharedSTLBitsetDeterminant>& space,
-                                        SharedVector& evals,
-                                        SharedMatrix& evecs,
-                                        int nroot);
-
-    /// Form a sparse Hamiltonian and use the Davidson-Liu method to compute the first nroot eigenvalues
-    void diagonalize_davidson_liu_sparse(const std::vector<SharedSTLBitsetDeterminant>& space,
-                                         SharedVector& evals,
-                                         SharedMatrix& evecs,
-                                         int nroot);
-
-    /// Form a sparse Hamiltonian using strings and use the Davidson-Liu method to compute the first nroot eigenvalues
-    void diagonalize_davidson_liu_list(const std::vector<SharedSTLBitsetDeterminant>& space,
-                                         SharedVector& evals,
-                                         SharedMatrix& evecs,
-                                         int nroot);
-
-    /// Build the full Hamiltonian matrix
-    SharedMatrix build_full_hamiltonian(const std::vector<SharedSTLBitsetDeterminant>& space);
-
-    /// Build a sparse Hamiltonian matrix
-    std::vector<std::pair<std::vector<int>,std::vector<double>>> build_sparse_hamiltonian(const std::vector<SharedSTLBitsetDeterminant> &space);
-
-    /// Build a sparse Hamiltonian matrix and store a row of H in a SharedVector
-    std::vector<std::pair<std::vector<int>,SharedVector>> build_sparse_hamiltonian2(const std::vector<SharedSTLBitsetDeterminant> &space);
-
->>>>>>> c2e02ef7
+    void initial_guess(const std::vector<STLBitsetDeterminant>& space, SharedMatrix& evecs, int nroot, int multiplicity);
+
     /// The Davidson-Liu algorithm
     bool davidson_liu(SigmaVector* sigma_vector,SharedVector Eigenvalues,SharedMatrix Eigenvectors,int nroot_s);
 
