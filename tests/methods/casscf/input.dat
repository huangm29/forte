#! Generated using commit GITCOMMIT
#! A test of CASSCF on BeH2 with no symmetry

import forte

refscf       = -15.5049032510
refcasscf     = -15.5107025722

molecule {
  0 1
  Be        0.000000000000     0.000000000000     0.000000000000
  H         0.000000000000     1.390000000000     2.500000000000
  H         0.000000000000    -1.390000000000     2.500000000000
  symmetry c1
  units bohr
  no_reorient
}

set globals{
   scf_type             out_of_core
   d_convergence        10
   e_convergence        8
   r_convergence        6
   MCSCF_E_CONVERGENCE  8
   MCSCF_R_CONVERGENCE  5
   basis                3-21g
#   docc                 [2,0,0,0]
#   socc                 [1,0,0,1]
   restricted_docc                  [2]
   active                  [2]
   maxiter              20
   reference            RHF
   mcscf_type           conv
}
refscf = energy('casscf')
#compare_values(refscf, scf, 6, "SCF ENERGY")

energy('scf')
set scf_type direct
set forte{
   CASSCF_REFERENCE      true
   CASSCF_ITERATIONS      25
   CASSCF_G_CONVERGENCE   1e-6
   CASSCF_E_CONVERGENCE   1e-8
   restricted_docc       [2]
   active                [2]
   int_type             conventional
   cas_type              FCI
<<<<<<< HEAD
   print                 0
   CASSCF_DO_DIIS        false

=======
   print                  0
   CASSCF_DO_DIIS         false
   CASSCF_DEBUG_PRINTING  false
>>>>>>> 5922e22e
}
e_casscf = energy('forte')

compare_values(refcasscf, e_casscf, 6, "CASSCF ENERGY")
<|MERGE_RESOLUTION|>--- conflicted
+++ resolved
@@ -46,15 +46,8 @@
    active                [2]
    int_type             conventional
    cas_type              FCI
-<<<<<<< HEAD
    print                 0
    CASSCF_DO_DIIS        false
-
-=======
-   print                  0
-   CASSCF_DO_DIIS         false
-   CASSCF_DEBUG_PRINTING  false
->>>>>>> 5922e22e
 }
 e_casscf = energy('forte')
 
